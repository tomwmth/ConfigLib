--- conflicted
+++ resolved
@@ -17,36 +17,10 @@
 }
 
 dependencies {
-<<<<<<< HEAD
 
 }
 
 publishing {
-=======
-    testFixturesApi("org.junit.jupiter:junit-jupiter-api:5.10.0")
-    testFixturesApi("org.junit.jupiter:junit-jupiter-params:5.10.0")
-    testFixturesApi("org.junit.jupiter:junit-jupiter-engine:5.10.0")
-    testFixturesApi("org.junit.platform:junit-platform-runner:1.10.0")
-    testFixturesApi("org.junit.platform:junit-platform-suite-api:1.10.0")
-    testFixturesApi("org.mockito:mockito-inline:5.2.0")
-    testFixturesApi("org.mockito:mockito-junit-jupiter:5.6.0")
-    testFixturesApi("org.hamcrest:hamcrest-all:1.3")
-    testFixturesApi("com.google.jimfs:jimfs:1.3.0")
-}
-
-publishing {
-    repositories {
-        maven {
-            name = "GitHubPackages"
-            url = uri("https://maven.pkg.github.com/Exlll/ConfigLib")
-            credentials {
-                username = System.getenv("GITHUB_ACTOR")
-                password = System.getenv("GITHUB_TOKEN")
-            }
-        }
-    }
-
->>>>>>> 093ded26
     val moduleId = project.name.split("-")[1].lowercase()
     val publicationName = moduleId.replaceFirstChar(Char::titlecase)
 
